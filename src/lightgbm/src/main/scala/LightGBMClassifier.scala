// Copyright (C) Microsoft Corporation. All rights reserved.
// Licensed under the MIT License. See LICENSE in project root for information.

package com.microsoft.ml.spark

<<<<<<< HEAD
import com.microsoft.ml.spark.schema.SparkSchema
import org.apache.spark.ClusterUtil
=======
>>>>>>> 45c91f98
import org.apache.spark.ml.param._
import org.apache.spark.ml.util._
import org.apache.spark.ml.classification.{ProbabilisticClassificationModel, ProbabilisticClassifier}
import org.apache.spark.ml.linalg.{DenseVector, SparseVector, Vector, Vectors}
import org.apache.spark.sql._
import org.apache.spark.sql.functions.{col, udf}

import scala.reflect.runtime.universe.{TypeTag, typeTag}

object LightGBMClassifier extends DefaultParamsReadable[LightGBMClassifier]

/** Trains a LightGBM Classification model, a fast, distributed, high performance gradient boosting
  * framework based on decision tree algorithms.
  * For more information please see here: https://github.com/Microsoft/LightGBM.
  * For parameter information see here: https://github.com/Microsoft/LightGBM/blob/master/docs/Parameters.rst
  * @param uid The unique ID.
  */
@InternalWrapper
class LightGBMClassifier(override val uid: String)
  extends ProbabilisticClassifier[Vector, LightGBMClassifier, LightGBMClassificationModel]
  with LightGBMBase[LightGBMClassificationModel] {
  def this() = this(Identifiable.randomUID("LightGBMClassifier"))

  // Set default objective to be binary classification
  setDefault(objective -> LightGBMConstants.binaryObjective)

  val isUnbalance = new BooleanParam(this, "isUnbalance",
    "Set to true if training data is unbalanced in binary classification scenario")
  setDefault(isUnbalance -> false)

  def getIsUnbalance: Boolean = $(isUnbalance)
  def setIsUnbalance(value: Boolean): this.type = set(isUnbalance, value)

<<<<<<< HEAD
  /** Trains the LightGBM Classification model.
    *
    * @param dataset The input dataset to train.
    * @return The trained model.
    */
  override protected def train(dataset: Dataset[_]): LightGBMClassificationModel = {
    val sc = dataset.sparkSession.sparkContext
    val numCoresPerExec = ClusterUtil.getNumCoresPerExecutor(dataset)
    val numExecutorCores = ClusterUtil.getNumExecutorCores(dataset, numCoresPerExec)
    val numWorkers = min(numExecutorCores, dataset.rdd.getNumPartitions)
    // Reduce number of partitions to number of executor cores
    val df = dataset.toDF().coalesce(numWorkers) //.cache()
    val (inetAddress, port, future) =
      LightGBMUtils.createDriverNodesThread(numWorkers, df, log, getTimeout)

    /* Run a parallel job via map partitions to initialize the native library and network,
     * translate the data to the LightGBM in-memory representation and train the models
     */
    val encoder = Encoders.kryo[Option[LightGBMBooster]]

    val categoricalSlotIndexesArr = get(categoricalSlotIndexes).getOrElse(Array.empty[Int])
    val categoricalSlotNamesArr = get(categoricalSlotNames).getOrElse(Array.empty[String])
    val categoricalIndexes = LightGBMUtils.getCategoricalIndexes(df, getFeaturesCol,
      categoricalSlotIndexesArr, categoricalSlotNamesArr)
=======
  def getTrainParams(numWorkers: Int, categoricalIndexes: Array[Int], dataset: Dataset[_]): TrainParams = {
>>>>>>> 45c91f98
    /* The native code for getting numClasses is always 1 unless it is multiclass-classification problem
     * so we infer the actual numClasses from the dataset here
     */
    val actualNumClasses = getNumClasses(dataset)
    val metric =
      if (getObjective == LightGBMConstants.binaryObjective) "binary_logloss,auc"
      else "multiclass"
    val modelStr = if (getModelString == null || getModelString.isEmpty) None else get(modelString)
    ClassifierTrainParams(getParallelism, getNumIterations, getLearningRate, getNumLeaves,
      getMaxBin, getBaggingFraction, getBaggingFreq, getBaggingSeed, getEarlyStoppingRound,
      getFeatureFraction, getMaxDepth, getMinSumHessianInLeaf, numWorkers, getObjective, modelStr,
<<<<<<< HEAD
      getIsUnbalance, getVerbosity, categoricalIndexes, classes, metric, getBoostFromAverage, getBoostingType)
    log.info(s"LightGBMClassifier parameters: ${trainParams.toString()}")
    val networkParams = NetworkParams(getDefaultListenPort, inetAddress, port)
    val validationData =
      if (get(validationIndicatorCol).isDefined && dataset.columns.contains(getValidationIndicatorCol))
        Some(sc.broadcast(df.filter(x => x.getBoolean(x.fieldIndex(getValidationIndicatorCol))).collect()))
      else None
    log.info(s"################# LightGBMClassifier: validation.isEmpty? ${validationData.isEmpty}")
    val lightGBMBooster = df
      .mapPartitions(TrainUtils.trainLightGBM(networkParams, getLabelCol, getFeaturesCol, get(weightCol),
        validationData.map(_.value), log, trainParams, numCoresPerExec))(encoder)
      .reduce((a, b) => if (a.isEmpty) b else a)
      // .collect().filter(!_.isEmpty)(0)

    //val lightGBMBooster.
    //  .reduce((a, b) => if (a.isEmpty) b else a)
    // Wait for future to complete (should be done by now)
    Await.result(future, Duration(getTimeout, SECONDS))
    new LightGBMClassificationModel(uid, lightGBMBooster.get, getLabelCol, getFeaturesCol,
=======
      getIsUnbalance, getVerbosity, categoricalIndexes, actualNumClasses, metric, getBoostFromAverage,
      getBoostingType, getLambdaL1, getLambdaL2, getIsProvideTrainingMetric)
  }

  def getModel(trainParams: TrainParams, lightGBMBooster: LightGBMBooster): LightGBMClassificationModel = {
    val classifierTrainParams = trainParams.asInstanceOf[ClassifierTrainParams]
    new LightGBMClassificationModel(uid, lightGBMBooster, getLabelCol, getFeaturesCol,
>>>>>>> 45c91f98
      getPredictionCol, getProbabilityCol, getRawPredictionCol,
      if (isDefined(thresholds)) Some(getThresholds) else None, classifierTrainParams.numClass)
  }

  def stringFromTrainedModel(model: LightGBMClassificationModel): String = {
    model.getModel.model
  }

  override def copy(extra: ParamMap): LightGBMClassifier = defaultCopy(extra)
}

/** Model produced by [[LightGBMClassifier]]. */
@InternalWrapper
class LightGBMClassificationModel(
  override val uid: String, model: LightGBMBooster, labelColName: String,
  featuresColName: String, predictionColName: String, probColName: String,
  rawPredictionColName: String, thresholdValues: Option[Array[Double]],
  actualNumClasses: Int)
    extends ProbabilisticClassificationModel[Vector, LightGBMClassificationModel]
    with ConstructorWritable[LightGBMClassificationModel] {

  // Update the underlying Spark ML params
  // (for proper serialization to work we put them on constructor instead of using copy as in Spark ML)
  set(labelCol, labelColName)
  set(featuresCol, featuresColName)
  set(predictionCol, predictionColName)
  set(probabilityCol, probColName)
  set(rawPredictionCol, rawPredictionColName)
  if (thresholdValues.isDefined) set(thresholds, thresholdValues.get)

  /**
    * Implementation based on ProbabilisticClassifier with slight modifications to
    * avoid calling raw2probabilityInPlace to defer the probability calculation
    * to lightgbm native code.
    *
    * @param dataset input dataset
    * @return transformed dataset
    */
  override def transform(dataset: Dataset[_]): DataFrame = {
    transformSchema(dataset.schema, logging = true)
    if (isDefined(thresholds)) {
      require(getThresholds.length == numClasses, this.getClass.getSimpleName +
        ".transform() called with non-matching numClasses and thresholds.length." +
        s" numClasses=$numClasses, but thresholds has length ${getThresholds.length}")
    }

    // Output selected columns only.
    var outputData = dataset
    var numColsOutput = 0
    if (getRawPredictionCol.nonEmpty) {
      val predictRawUDF = udf { (features: Any) =>
        predictRaw(features.asInstanceOf[Vector])
      }
      outputData = outputData.withColumn(getRawPredictionCol, predictRawUDF(col(getFeaturesCol)))
      numColsOutput += 1
    }
    if (getProbabilityCol.nonEmpty) {
      val probabilityUDF = udf { (features: Any) =>
        predictProbability(features.asInstanceOf[Vector])
      }
      val probUDF = probabilityUDF(col(getFeaturesCol))
      outputData = outputData.withColumn(getProbabilityCol, probUDF)
      numColsOutput += 1
    }
    if (getPredictionCol.nonEmpty) {
      val predUDF = if (getRawPredictionCol.nonEmpty && !isDefined(thresholds)) {
        // Note: Only call raw2prediction if thresholds not defined
        udf(raw2prediction _).apply(col(getRawPredictionCol))
      } else if (getProbabilityCol.nonEmpty) {
        udf(probability2prediction _).apply(col(getProbabilityCol))
      } else {
        val predictUDF = udf { (features: Any) =>
          predict(features.asInstanceOf[Vector])
        }
        predictUDF(col(getFeaturesCol))
      }
      outputData = outputData.withColumn(getPredictionCol, predUDF)
      numColsOutput += 1
    }

    if (numColsOutput == 0) {
      this.logWarning(s"$uid: LightGBMClassificationModel.transform() was called as NOOP" +
        " since no output columns were set.")
    }
    outputData.toDF
  }

  override protected def raw2probabilityInPlace(rawPrediction: Vector): Vector = {
    throw new NotImplementedError("Unexpected error in LightGBMClassificationModel:" +
      " raw2probabilityInPlace should not be called!")
  }

  override def numClasses: Int = this.actualNumClasses

  override protected def predictRaw(features: Vector): Vector = {
    Vectors.dense(model.score(features, true, true))
  }

  override protected def predictProbability(features: Vector): Vector = {
    Vectors.dense(model.score(features, false, true))
  }

  override def copy(extra: ParamMap): LightGBMClassificationModel =
    new LightGBMClassificationModel(uid, model, labelColName, featuresColName, predictionColName, probColName,
      rawPredictionColName, thresholdValues, actualNumClasses)

  override val ttag: TypeTag[LightGBMClassificationModel] =
    typeTag[LightGBMClassificationModel]

  override def objectsToSave: List[Any] =
    List(uid, model, getLabelCol, getFeaturesCol, getPredictionCol,
         getProbabilityCol, getRawPredictionCol, thresholdValues, actualNumClasses)

  def saveNativeModel(filename: String, overwrite: Boolean): Unit = {
    val session = SparkSession.builder().getOrCreate()
    model.saveNativeModel(session, filename, overwrite)
  }

  def getFeatureImportances(importanceType: String): Array[Double] = {
    model.getFeatureImportances(importanceType)
  }

  def getModel: LightGBMBooster = this.model
}

object LightGBMClassificationModel extends ConstructorReadable[LightGBMClassificationModel] {
  def loadNativeModelFromFile(filename: String, labelColName: String = "label",
                              featuresColName: String = "features", predictionColName: String = "prediction",
                              probColName: String = "probability",
                              rawPredictionColName: String = "rawPrediction"): LightGBMClassificationModel = {
    val uid = Identifiable.randomUID("LightGBMClassifier")
    val session = SparkSession.builder().getOrCreate()
    val textRdd = session.read.text(filename)
    val text = textRdd.collect().map { row => row.getString(0) }.mkString("\n")
    val lightGBMBooster = new LightGBMBooster(text)
    val actualNumClasses = lightGBMBooster.getNumClasses()
    new LightGBMClassificationModel(uid, lightGBMBooster, labelColName, featuresColName,
      predictionColName, probColName, rawPredictionColName, None, actualNumClasses)
  }

  def loadNativeModelFromString(model: String, labelColName: String = "label",
                                featuresColName: String = "features", predictionColName: String = "prediction",
                                probColName: String = "probability",
                                rawPredictionColName: String = "rawPrediction"): LightGBMClassificationModel = {
    val uid = Identifiable.randomUID("LightGBMClassifier")
    val lightGBMBooster = new LightGBMBooster(model)
    val actualNumClasses = lightGBMBooster.getNumClasses()
    new LightGBMClassificationModel(uid, lightGBMBooster, labelColName, featuresColName,
      predictionColName, probColName, rawPredictionColName, None, actualNumClasses)
  }
}<|MERGE_RESOLUTION|>--- conflicted
+++ resolved
@@ -3,11 +3,6 @@
 
 package com.microsoft.ml.spark
 
-<<<<<<< HEAD
-import com.microsoft.ml.spark.schema.SparkSchema
-import org.apache.spark.ClusterUtil
-=======
->>>>>>> 45c91f98
 import org.apache.spark.ml.param._
 import org.apache.spark.ml.util._
 import org.apache.spark.ml.classification.{ProbabilisticClassificationModel, ProbabilisticClassifier}
@@ -41,34 +36,7 @@
   def getIsUnbalance: Boolean = $(isUnbalance)
   def setIsUnbalance(value: Boolean): this.type = set(isUnbalance, value)
 
-<<<<<<< HEAD
-  /** Trains the LightGBM Classification model.
-    *
-    * @param dataset The input dataset to train.
-    * @return The trained model.
-    */
-  override protected def train(dataset: Dataset[_]): LightGBMClassificationModel = {
-    val sc = dataset.sparkSession.sparkContext
-    val numCoresPerExec = ClusterUtil.getNumCoresPerExecutor(dataset)
-    val numExecutorCores = ClusterUtil.getNumExecutorCores(dataset, numCoresPerExec)
-    val numWorkers = min(numExecutorCores, dataset.rdd.getNumPartitions)
-    // Reduce number of partitions to number of executor cores
-    val df = dataset.toDF().coalesce(numWorkers) //.cache()
-    val (inetAddress, port, future) =
-      LightGBMUtils.createDriverNodesThread(numWorkers, df, log, getTimeout)
-
-    /* Run a parallel job via map partitions to initialize the native library and network,
-     * translate the data to the LightGBM in-memory representation and train the models
-     */
-    val encoder = Encoders.kryo[Option[LightGBMBooster]]
-
-    val categoricalSlotIndexesArr = get(categoricalSlotIndexes).getOrElse(Array.empty[Int])
-    val categoricalSlotNamesArr = get(categoricalSlotNames).getOrElse(Array.empty[String])
-    val categoricalIndexes = LightGBMUtils.getCategoricalIndexes(df, getFeaturesCol,
-      categoricalSlotIndexesArr, categoricalSlotNamesArr)
-=======
   def getTrainParams(numWorkers: Int, categoricalIndexes: Array[Int], dataset: Dataset[_]): TrainParams = {
->>>>>>> 45c91f98
     /* The native code for getting numClasses is always 1 unless it is multiclass-classification problem
      * so we infer the actual numClasses from the dataset here
      */
@@ -80,27 +48,6 @@
     ClassifierTrainParams(getParallelism, getNumIterations, getLearningRate, getNumLeaves,
       getMaxBin, getBaggingFraction, getBaggingFreq, getBaggingSeed, getEarlyStoppingRound,
       getFeatureFraction, getMaxDepth, getMinSumHessianInLeaf, numWorkers, getObjective, modelStr,
-<<<<<<< HEAD
-      getIsUnbalance, getVerbosity, categoricalIndexes, classes, metric, getBoostFromAverage, getBoostingType)
-    log.info(s"LightGBMClassifier parameters: ${trainParams.toString()}")
-    val networkParams = NetworkParams(getDefaultListenPort, inetAddress, port)
-    val validationData =
-      if (get(validationIndicatorCol).isDefined && dataset.columns.contains(getValidationIndicatorCol))
-        Some(sc.broadcast(df.filter(x => x.getBoolean(x.fieldIndex(getValidationIndicatorCol))).collect()))
-      else None
-    log.info(s"################# LightGBMClassifier: validation.isEmpty? ${validationData.isEmpty}")
-    val lightGBMBooster = df
-      .mapPartitions(TrainUtils.trainLightGBM(networkParams, getLabelCol, getFeaturesCol, get(weightCol),
-        validationData.map(_.value), log, trainParams, numCoresPerExec))(encoder)
-      .reduce((a, b) => if (a.isEmpty) b else a)
-      // .collect().filter(!_.isEmpty)(0)
-
-    //val lightGBMBooster.
-    //  .reduce((a, b) => if (a.isEmpty) b else a)
-    // Wait for future to complete (should be done by now)
-    Await.result(future, Duration(getTimeout, SECONDS))
-    new LightGBMClassificationModel(uid, lightGBMBooster.get, getLabelCol, getFeaturesCol,
-=======
       getIsUnbalance, getVerbosity, categoricalIndexes, actualNumClasses, metric, getBoostFromAverage,
       getBoostingType, getLambdaL1, getLambdaL2, getIsProvideTrainingMetric)
   }
@@ -108,7 +55,6 @@
   def getModel(trainParams: TrainParams, lightGBMBooster: LightGBMBooster): LightGBMClassificationModel = {
     val classifierTrainParams = trainParams.asInstanceOf[ClassifierTrainParams]
     new LightGBMClassificationModel(uid, lightGBMBooster, getLabelCol, getFeaturesCol,
->>>>>>> 45c91f98
       getPredictionCol, getProbabilityCol, getRawPredictionCol,
       if (isDefined(thresholds)) Some(getThresholds) else None, classifierTrainParams.numClass)
   }
