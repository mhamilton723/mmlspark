// Copyright (C) Microsoft Corporation. All rights reserved.
// Licensed under the MIT License. See LICENSE in project root for information.

package com.microsoft.ml.spark

import org.apache.spark.ml.Transformer
import org.apache.spark.ml.param.{BooleanParam, Param, ParamMap}
import org.apache.spark.ml.util.{ComplexParamsReadable, ComplexParamsWritable, Identifiable}
import org.apache.spark.sql.{DataFrame, Dataset}
import org.apache.spark.sql.functions.udf
import java.text.Normalizer

import org.apache.spark.sql.types.{StringType, StructField, StructType}

object UnicodeNormalize extends ComplexParamsReadable[UnicodeNormalize]

/** <code>UnicodeNormalize</code> takes a dataframe and normalizes the unicode representation.
  */
class UnicodeNormalize(val uid: String) extends Transformer
  with HasInputCol with HasOutputCol with Wrappable with ComplexParamsWritable {
  def this() = this(Identifiable.randomUID("UnicodeNormalize"))

  val form = new Param[String](this, "form", "Unicode normalization form: NFC, NFD, NFKC, NFKD")

  /** @group getParam */
  def getForm: String = get(form).getOrElse("NFKD")

  /** @group setParam */
  def setForm(value: String): this.type = {
    // check input value
    Normalizer.Form.valueOf(getForm)

    set("form", value)
  }

  val lower = new BooleanParam(this, "lower", "Lowercase text")

  /** @group getParam */
  def getLower: Boolean = get(lower).getOrElse(true)

  /** @group setParam */
  def setLower(value: Boolean): this.type = set("lower", value)

  /** @param dataset - The input dataset, to be transformed
    * @return The DataFrame that results from column selection
    */
  override def transform(dataset: Dataset[_]): DataFrame = {
    val inputIndex = dataset.columns.indexOf(getInputCol)

    require(inputIndex != -1, s"Input column $getInputCol does not exist")

    val normalizeFunc = (value: String) =>
      if (value == null) null
      else Normalizer.normalize(value, Normalizer.Form.valueOf(getForm))

    val f = if (getLower)
<<<<<<< HEAD
      (value: String) => if (value == null) null else normalizeFunc(value.toLowerCase)
=======
      (value: String) => Option(value).map(s => normalizeFunc(s.toLowerCase)).orNull
>>>>>>> 45c91f98
    else
      normalizeFunc

    val textMapper = udf(f)

    dataset.withColumn(getOutputCol, textMapper(dataset(getInputCol)).as(getOutputCol))
  }

  def transformSchema(schema: StructType): StructType = {
    schema.add(StructField(getOutputCol, StringType))
  }

  def copy(extra: ParamMap): UnicodeNormalize = defaultCopy(extra)

}
<|MERGE_RESOLUTION|>--- conflicted
+++ resolved
@@ -1,76 +1,72 @@
-// Copyright (C) Microsoft Corporation. All rights reserved.
-// Licensed under the MIT License. See LICENSE in project root for information.
-
-package com.microsoft.ml.spark
-
-import org.apache.spark.ml.Transformer
-import org.apache.spark.ml.param.{BooleanParam, Param, ParamMap}
-import org.apache.spark.ml.util.{ComplexParamsReadable, ComplexParamsWritable, Identifiable}
-import org.apache.spark.sql.{DataFrame, Dataset}
-import org.apache.spark.sql.functions.udf
-import java.text.Normalizer
-
-import org.apache.spark.sql.types.{StringType, StructField, StructType}
-
-object UnicodeNormalize extends ComplexParamsReadable[UnicodeNormalize]
-
-/** <code>UnicodeNormalize</code> takes a dataframe and normalizes the unicode representation.
-  */
-class UnicodeNormalize(val uid: String) extends Transformer
-  with HasInputCol with HasOutputCol with Wrappable with ComplexParamsWritable {
-  def this() = this(Identifiable.randomUID("UnicodeNormalize"))
-
-  val form = new Param[String](this, "form", "Unicode normalization form: NFC, NFD, NFKC, NFKD")
-
-  /** @group getParam */
-  def getForm: String = get(form).getOrElse("NFKD")
-
-  /** @group setParam */
-  def setForm(value: String): this.type = {
-    // check input value
-    Normalizer.Form.valueOf(getForm)
-
-    set("form", value)
-  }
-
-  val lower = new BooleanParam(this, "lower", "Lowercase text")
-
-  /** @group getParam */
-  def getLower: Boolean = get(lower).getOrElse(true)
-
-  /** @group setParam */
-  def setLower(value: Boolean): this.type = set("lower", value)
-
-  /** @param dataset - The input dataset, to be transformed
-    * @return The DataFrame that results from column selection
-    */
-  override def transform(dataset: Dataset[_]): DataFrame = {
-    val inputIndex = dataset.columns.indexOf(getInputCol)
-
-    require(inputIndex != -1, s"Input column $getInputCol does not exist")
-
-    val normalizeFunc = (value: String) =>
-      if (value == null) null
-      else Normalizer.normalize(value, Normalizer.Form.valueOf(getForm))
-
-    val f = if (getLower)
-<<<<<<< HEAD
-      (value: String) => if (value == null) null else normalizeFunc(value.toLowerCase)
-=======
-      (value: String) => Option(value).map(s => normalizeFunc(s.toLowerCase)).orNull
->>>>>>> 45c91f98
-    else
-      normalizeFunc
-
-    val textMapper = udf(f)
-
-    dataset.withColumn(getOutputCol, textMapper(dataset(getInputCol)).as(getOutputCol))
-  }
-
-  def transformSchema(schema: StructType): StructType = {
-    schema.add(StructField(getOutputCol, StringType))
-  }
-
-  def copy(extra: ParamMap): UnicodeNormalize = defaultCopy(extra)
-
-}
+// Copyright (C) Microsoft Corporation. All rights reserved.
+// Licensed under the MIT License. See LICENSE in project root for information.
+
+package com.microsoft.ml.spark
+
+import org.apache.spark.ml.Transformer
+import org.apache.spark.ml.param.{BooleanParam, Param, ParamMap}
+import org.apache.spark.ml.util.{ComplexParamsReadable, ComplexParamsWritable, Identifiable}
+import org.apache.spark.sql.{DataFrame, Dataset}
+import org.apache.spark.sql.functions.udf
+import java.text.Normalizer
+
+import org.apache.spark.sql.types.{StringType, StructField, StructType}
+
+object UnicodeNormalize extends ComplexParamsReadable[UnicodeNormalize]
+
+/** <code>UnicodeNormalize</code> takes a dataframe and normalizes the unicode representation.
+  */
+class UnicodeNormalize(val uid: String) extends Transformer
+  with HasInputCol with HasOutputCol with Wrappable with ComplexParamsWritable {
+  def this() = this(Identifiable.randomUID("UnicodeNormalize"))
+
+  val form = new Param[String](this, "form", "Unicode normalization form: NFC, NFD, NFKC, NFKD")
+
+  /** @group getParam */
+  def getForm: String = get(form).getOrElse("NFKD")
+
+  /** @group setParam */
+  def setForm(value: String): this.type = {
+    // check input value
+    Normalizer.Form.valueOf(getForm)
+
+    set("form", value)
+  }
+
+  val lower = new BooleanParam(this, "lower", "Lowercase text")
+
+  /** @group getParam */
+  def getLower: Boolean = get(lower).getOrElse(true)
+
+  /** @group setParam */
+  def setLower(value: Boolean): this.type = set("lower", value)
+
+  /** @param dataset - The input dataset, to be transformed
+    * @return The DataFrame that results from column selection
+    */
+  override def transform(dataset: Dataset[_]): DataFrame = {
+    val inputIndex = dataset.columns.indexOf(getInputCol)
+
+    require(inputIndex != -1, s"Input column $getInputCol does not exist")
+
+    val normalizeFunc = (value: String) =>
+      if (value == null) null
+      else Normalizer.normalize(value, Normalizer.Form.valueOf(getForm))
+
+    val f = if (getLower)
+      (value: String) => Option(value).map(s => normalizeFunc(s.toLowerCase)).orNull
+    else
+      normalizeFunc
+
+    val textMapper = udf(f)
+
+    dataset.withColumn(getOutputCol, textMapper(dataset(getInputCol)).as(getOutputCol))
+  }
+
+  def transformSchema(schema: StructType): StructType = {
+    schema.add(StructField(getOutputCol, StringType))
+  }
+
+  def copy(extra: ParamMap): UnicodeNormalize = defaultCopy(extra)
+
+}